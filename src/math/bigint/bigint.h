/*
* BigInt
* (C) 1999-2008 Jack Lloyd
*     2007 FlexSecure
*
* Distributed under the terms of the Botan license
*/

#ifndef BOTAN_BIGINT_H__
#define BOTAN_BIGINT_H__

#include <botan/rng.h>
#include <botan/secmem.h>
#include <botan/mp_types.h>
#include <iosfwd>

namespace Botan {

/**
* Arbitrary precision integer
*/
class BOTAN_DLL BigInt
   {
   public:
     /**
     * Base enumerator for encoding and decoding
     */
     enum Base { Octal = 8, Decimal = 10, Hexadecimal = 16, Binary = 256 };

     /**
     * Sign symbol definitions for positive and negative numbers
     */
     enum Sign { Negative = 0, Positive = 1 };

     /**
     * Number types (currently only power-of-2 supported)
     */
     enum NumberType { Power2 };

     /**
     * DivideByZero Exception
     */
     struct BOTAN_DLL DivideByZero : public Exception
        { DivideByZero() : Exception("BigInt divide by zero") {} };

     /**
     * += operator
     * @param y the BigInt to add to this
     */
     BigInt& operator+=(const BigInt& y);

     /**
     * -= operator
     * @param y the BigInt to subtract from this
     */
     BigInt& operator-=(const BigInt& y);

     /**
     * *= operator
     * @param y the BigInt to multiply with this
     */
     BigInt& operator*=(const BigInt& y);

     /**
     * /= operator
     * @param y the BigInt to divide this by
     */
     BigInt& operator/=(const BigInt& y);

     /**
     * Modulo operator
     * @param y the modulus to reduce this by
     */
     BigInt& operator%=(const BigInt& y);

     /**
     * Modulo operator
     * @param y the modulus (word) to reduce this by
     */
     word    operator%=(word y);

     /**
     * Left shift operator
     * @param shift the number of bits to shift this left by
     */
     BigInt& operator<<=(u32bit shift);

     /**
     * Right shift operator
     * @param shift the number of bits to shift this right by
     */
     BigInt& operator>>=(u32bit shift);

     /**
     * Increment operator
     */
     BigInt& operator++() { return (*this += 1); }

     /**
     * Decrement operator
     */
     BigInt& operator--() { return (*this -= 1); }

     /**
     * Postfix increment operator
     */
     BigInt  operator++(int) { BigInt x = (*this); ++(*this); return x; }

     /**
     * Postfix decrement operator
     */
     BigInt  operator--(int) { BigInt x = (*this); --(*this); return x; }

     /**
     * Unary negation operator
     * @return negative this
     */
     BigInt operator-() const;

     /**
     * ! operator
     * @return true iff this is zero, otherwise false
     */
     bool operator !() const { return (!is_nonzero()); }

     /**
     * [] operator (array access)
     * @param i a word index
     * @return the word at index i
     */
     word& operator[](u32bit i) { return reg[i]; }

     /**
     * [] operator (array access)
     * @param i a word index
     * @return the word at index i
     */
     word operator[](u32bit i) const { return reg[i]; }

     /**
     * Zeroize the BigInt
     */
     void clear() { get_reg().clear(); }

     /**
     * Compare this to another BigInt
     * @param n the BigInt value to compare with
     * @param check_signs include sign in comparison?
     * @result if (this<n) return -1, if (this>n) return 1, if both
     * values are identical return 0 [like Perl's <=> operator]
     */
     s32bit cmp(const BigInt& n, bool check_signs = true) const;

     /**
     * Test if the integer has an even value
     * @result true if the integer is even, false otherwise
     */
     bool is_even() const { return (get_bit(0) == 0); }

     /**
     * Test if the integer has an odd value
     * @result true if the integer is odd, false otherwise
     */
     bool is_odd()  const { return (get_bit(0) == 1); }

     /**
     * Test if the integer is not zero
     * @result true if the integer is non-zero, false otherwise
     */
     bool is_nonzero() const { return (!is_zero()); }

     /**
     * Test if the integer is zero
     * @result true if the integer is zero, false otherwise
     */
     bool is_zero() const
        {
        const u32bit sw = sig_words();

        for(u32bit i = 0; i != sw; ++i)
           if(reg[i])
              return false;
        return true;
        }

     /**
     * Set bit at specified position
     * @param n bit position to set
     */
     void set_bit(u32bit n);

     /**
     * Clear bit at specified position
     * @param n bit position to clear
     */
     void clear_bit(u32bit n);

     /**
     * Clear all but the lowest n bits
     * @param n amount of bits to keep
     */
     void mask_bits(u32bit n);

     /**
     * Return bit value at specified position
     * @param n the bit offset to test
     * @result true, if the bit at position n is set, false otherwise
     */
     bool get_bit(u32bit n) const;

     /**
     * Return (a maximum of) 32 bits of the complete value
     * @param offset the offset to start extracting
     * @param length amount of bits to extract (starting at offset)
     * @result the integer extracted from the register starting at
     * offset with specified length
     */
     u32bit get_substring(u32bit offset, u32bit length) const;

     /**
     * @param n the offset to get a byte from
     * @result byte at offset n
     */
     byte byte_at(u32bit n) const;

     /**
     * Return the word at a specified position of the internal register
     * @param n position in the register
     * @return value at position n
     */
     word word_at(u32bit n) const
        { return ((n < size()) ? reg[n] : 0); }

     /**
     * Return the integer as an unsigned 32bit-integer-value. If the
     * value is negative OR too big to be stored in a u32bit, this
     * function will throw an exception.
     *
     * @result unsigned 32 bit representation of this
     */
     u32bit to_u32bit() const;

     /**
     * Tests if the sign of the integer is negative
     * @result true, iff the integer has a negative sign
     */
     bool is_negative() const { return (sign() == Negative); }

     /**
     * Tests if the sign of the integer is positive
     * @result true, iff the integer has a positive sign
     */
     bool is_positive() const { return (sign() == Positive); }

     /**
     * Return the sign of the integer
     * @result the sign of the integer
     */
     Sign sign() const { return (signedness); }

     /**
     * @result the opposite sign of the represented integer value
     */
     Sign reverse_sign() const;

     /**
     * Flip the sign of this BigInt
     */
     void flip_sign();

     /**
     * Set sign of the integer
     * @param sign new Sign to set
     */
     void set_sign(Sign sign);

     /**
     * @result absolute (positive) value of this
     */
     BigInt abs() const;

     /**
     * Give size of internal register
     * @result size of internal register in words
     */
     u32bit size() const { return get_reg().size(); }

     /**
     * Return how many words we need to hold this value
     * @result significant words of the represented integer value
     */
     u32bit sig_words() const
        {
        const word* x = reg.begin();
        u32bit sig = reg.size();

        while(sig && (x[sig-1] == 0))
           sig--;
        return sig;
        }

     /**
     * Give byte length of the integer
     * @result byte length of the represented integer value
     */
     u32bit bytes() const;

     /**
     * Get the bit length of the integer
     * @result bit length of the represented integer value
     */
     u32bit bits() const;

     /**
     * Return a pointer to the big integer word register
     * @result a pointer to the start of the internal register of
     * the integer value
     */
     const word* data() const { return reg.begin(); }

     /**
     * return a reference to the internal register containing the value
     * @result a reference to the word-array (SecureVector<word>)
     * with the internal register value (containing the integer
     * value)
     */
     SecureVector<word>& get_reg() { return reg; }

     /**
     * return a const reference to the internal register containing the value
     * @result a const reference to the word-array (SecureVector<word>)
     * with the internal register value (containing the integer value)
     */
     const SecureVector<word>& get_reg() const { return reg; }

     /**
     * Increase internal register buffer by n words
     * @param n increase by n words
     */
     void grow_reg(u32bit n);

     void grow_to(u32bit n);

     /**
     * Fill BigInt with a random number with size of bitsize
     * @param rng the random number generator to use
     * @param bitsize number of bits the created random value should have
     */
     void randomize(RandomNumberGenerator& rng, u32bit bitsize = 0);

     /**
     * Store BigInt-value in a given byte array
     * @param buf destination byte array for the integer value
     */
     void binary_encode(byte buf[]) const;

     /**
     * Read integer value from a byte array with given size
     * @param buf byte array buffer containing the integer
     * @param length size of buf
     */
     void binary_decode(const byte buf[], u32bit length);

     /**
     * Read integer value from a byte array (MemoryRegion<byte>)
     * @param buf the array to load from
     */
     void binary_decode(const MemoryRegion<byte>& buf);

     /**
     * @param base the base to measure the size for
     * @return size of this integer in base base
     */
     u32bit encoded_size(Base base = Binary) const;

     /**
     * @param rng a random number generator
     * @param min the minimum value
     * @param max the maximum value
     * @return random integer between min and max
     */
     static BigInt random_integer(RandomNumberGenerator& rng,
                                  const BigInt& min,
                                  const BigInt& max);

     /**
     * Encode the integer value from a BigInt to a SecureVector of bytes
     * @param n the BigInt to use as integer source
     * @param base number-base of resulting byte array representation
     * @result SecureVector of bytes containing the integer with given base
     */
     static SecureVector<byte> encode(const BigInt& n, Base base = Binary);

     /**
     * Encode the integer value from a BigInt to a byte array
     * @param buf destination byte array for the encoded integer
     * value with given base
     * @param n the BigInt to use as integer source
     * @param base number-base of resulting byte array representation
     */
     static void encode(byte buf[], const BigInt& n, Base base = Binary);

     /**
     * Create a BigInt from an integer in a byte array
     * @param buf the binary value to load
     * @param length size of buf
     * @param base number-base of the integer in buf
     * @result BigInt representing the integer in the byte array
     */
     static BigInt decode(const byte buf[], u32bit length,
                          Base base = Binary);

     /**
     * Create a BigInt from an integer in a byte array
     * @param buf the binary value to load
     * @param base number-base of the integer in buf
     * @result BigInt representing the integer in the byte array
     */
     static BigInt decode(const MemoryRegion<byte>& buf,
                          Base base = Binary);

     /**
     * Encode a BigInt to a byte array according to IEEE 1363
     * @param n the BigInt to encode
     * @param bytes the length of the resulting SecureVector<byte>
     * @result a SecureVector<byte> containing the encoded BigInt
     */
     static SecureVector<byte> encode_1363(const BigInt& n, u32bit bytes);

     /**
     * Swap this value with another
     * @param other BigInt to swap values with
     */
     void swap(BigInt& other);

     /**
     * Create empty BigInt
     */
     BigInt() { signedness = Positive; }

     /**
     * Create BigInt from 64 bit integer
     * @param n initial value of this BigInt
     */
     BigInt(u64bit n);

     /**
<<<<<<< HEAD
     * Copy constructor
     */
     BigInt(const BigInt& other);

     /**
     * Assignment operator
     */
     BigInt& operator=(const BigInt&) = default;
=======
     * Copy Constructor
     * @param other the BigInt to copy
     */
     BigInt(const BigInt& other);
>>>>>>> 3dde5683

     /**
     * Create BigInt from a string. If the string starts with 0x the
     * rest of the string will be interpreted as hexadecimal digits.
     * If the string starts with 0 and the second character is NOT an
     * 'x' the string will be interpreted as octal digits. If the
     * string starts with non-zero digit, it will be interpreted as a
     * decimal number.
     *
     * @param str the string to parse for an integer value
     */
     BigInt(const std::string& str);

     /**
     * Create a BigInt from an integer in a byte array
     * @param buf the byte array holding the value
     * @param length size of buf
     * @param base is the number base of the integer in buf
     */
     BigInt(const byte buf[], u32bit length, Base base = Binary);

     /**
     * Create a random BigInt of the specified size
     * @param rng random number generator
     * @param bits size in bits
     */
     BigInt(RandomNumberGenerator& rng, u32bit bits);

     /**
     * Create BigInt of specified size, all zeros
     * @param sign the sign
     * @param n size of the internal register in words
     */
     BigInt(Sign sign, u32bit n);

     /**
     * Create a number of the specified type and size
     * @param type the type of number to create. For Power2,
     * will create the integer 2^n
     * @param n a size/length parameter, interpretation depends upon
     * the value of type
     */
     BigInt(NumberType type, u32bit n);

     /**
     * Move constructor
     */
     BigInt(BigInt&& other);

     /**
     * Move assignment
     */
     BigInt& operator=(BigInt&& other);
   private:
      SecureVector<word> reg;
      Sign signedness;
   };

/*
* Arithmetic Operators
*/
BigInt BOTAN_DLL operator+(const BigInt& x, const BigInt& y);
BigInt BOTAN_DLL operator-(const BigInt& x, const BigInt& y);
BigInt BOTAN_DLL operator*(const BigInt& x, const BigInt& y);
BigInt BOTAN_DLL operator/(const BigInt& x, const BigInt& d);
BigInt BOTAN_DLL operator%(const BigInt& x, const BigInt& m);
word   BOTAN_DLL operator%(const BigInt& x, word m);
BigInt BOTAN_DLL operator<<(const BigInt& x, u32bit n);
BigInt BOTAN_DLL operator>>(const BigInt& x, u32bit n);

/*
* Comparison Operators
*/
inline bool operator==(const BigInt& a, const BigInt& b)
   { return (a.cmp(b) == 0); }
inline bool operator!=(const BigInt& a, const BigInt& b)
   { return (a.cmp(b) != 0); }
inline bool operator<=(const BigInt& a, const BigInt& b)
   { return (a.cmp(b) <= 0); }
inline bool operator>=(const BigInt& a, const BigInt& b)
   { return (a.cmp(b) >= 0); }
inline bool operator<(const BigInt& a, const BigInt& b)
   { return (a.cmp(b) < 0); }
inline bool operator>(const BigInt& a, const BigInt& b)
   { return (a.cmp(b) > 0); }

/*
* I/O Operators
*/
BOTAN_DLL std::ostream& operator<<(std::ostream&, const BigInt&);
BOTAN_DLL std::istream& operator>>(std::istream&, BigInt&);

}

namespace std {

inline void swap(Botan::BigInt& a, Botan::BigInt& b) { a.swap(b); }

}

#endif<|MERGE_RESOLUTION|>--- conflicted
+++ resolved
@@ -445,21 +445,10 @@
      BigInt(u64bit n);
 
      /**
-<<<<<<< HEAD
-     * Copy constructor
-     */
-     BigInt(const BigInt& other);
-
-     /**
-     * Assignment operator
-     */
-     BigInt& operator=(const BigInt&) = default;
-=======
      * Copy Constructor
      * @param other the BigInt to copy
      */
      BigInt(const BigInt& other);
->>>>>>> 3dde5683
 
      /**
      * Create BigInt from a string. If the string starts with 0x the
